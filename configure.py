--- conflicted
+++ resolved
@@ -862,7 +862,6 @@
 print('  Frame transformations:      ' + ('ON' if args['t'] else 'OFF'))
 print('  Self-Gravity:               ' + self_grav_string)
 print('  Super-Time-Stepping:        ' + ('ON' if args['sts'] else 'OFF'))
-<<<<<<< HEAD
 print('  Chemistry:                  ' + (args['chemistry'] if  args['chemistry'] \
         !=  None else 'OFF'))
 print('  kida_rates:                 ' + (args['kida_rates'] if args['kida_rates'] \
@@ -870,9 +869,6 @@
 print('  Radiation:                  ' + (args['radiation'] if  args['radiation'] \
         !=  None else 'OFF'))
 print('  cvode_path:                 ' + args['cvode_path'])
-print('  Shearing Box BCs:           ' + ('ON' if args['shear'] else 'OFF'))
-=======
->>>>>>> 0dfb14e9
 print('  Debug flags:                ' + ('ON' if args['debug'] else 'OFF'))
 print('  Code coverage flags:        ' + ('ON' if args['coverage'] else 'OFF'))
 print('  Linker flags:               ' + makefile_options['LINKER_FLAGS'] + ' '
