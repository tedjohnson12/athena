// General relativistic Fishbone-Moncrief torus generator

// Primary header
#include "../mesh.hpp"

// C++ headers
#include <cmath>      // exp(), pow(), sin(), sqrt()
#include <algorithm>  // max()

// Athena headers
#include "../athena.hpp"                   // enums, Real
#include "../athena_arrays.hpp"            // AthenaArray
#include "../parameter_input.hpp"          // ParameterInput
#include "../bvals/bvals.hpp"              // BoundaryValues
#include "../coordinates/coordinates.hpp"  // Coordinates
#include "../fluid/fluid.hpp"              // Fluid
#include "../fluid/eos/eos.hpp"            // FluidEqnOfState

// Declarations
<<<<<<< HEAD
void FixedInner(MeshBlock *pmb, AthenaArray<Real> &cons);
void FixedOuter(MeshBlock *pmb, AthenaArray<Real> &cons);
void FixedTop(MeshBlock *pmb, AthenaArray<Real> &cons);
void FixedBottom(MeshBlock *pmb, AthenaArray<Real> &cons);
=======
//void FixedInner(MeshBlock *pmb, AthenaArray<Real> &cons,
//                int is, int ie, int js, int je, int ks, int ke);
//void FixedOuter(MeshBlock *pmb, AthenaArray<Real> &cons,
//                int is, int ie, int js, int je, int ks, int ke);
//void FixedTop(MeshBlock *pmb, AthenaArray<Real> &cons,
//                int is, int ie, int js, int je, int ks, int ke);
//void FixedBottom(MeshBlock *pmb, AthenaArray<Real> &cons,
//                int is, int ie, int js, int je, int ks, int ke);
>>>>>>> 859c6ef6
static void reset_l_from_r_peak();
static Real log_h_aux(Real r, Real sin_sq_theta);
static void set_state(
    Real rho, Real pgas, Real v1, Real v2, Real v3, int k, int j, int i,
    AthenaArray<Real> &prim, AthenaArray<Real> &prim_half);
static void set_conserved_cell(MeshBlock *pmb, Real gamma_adi, int k, int j, int i,
    AthenaArray<Real> &cons);

// Global variables
static Real m, a;                            // black hole parameters
static Real gamma_adi, k_adi;                // fluid parameters
static Real r_edge, r_peak, l, rho_max;      // disk parameters
static Real rho_min, rho_pow, u_min, u_pow;  // background parameters

// Function for setting initial conditions
// Inputs:
//   pfl: Fluid
//   pfd: Field (unused)
//   pin: parameters
// Outputs: (none)
// Notes:
//   initializes Fishbone-Moncrief torus
//     sets both primitive and conserved variables
//   defines and enrolls fixed r- and theta-direction boundary conditions
//   references Fishbone & Moncrief 1976, ApJ 207 962 (FM)
//              Fishbone 1977, ApJ 215 323 (F)
// TODO: only works in Schwarzschild (assumed metric)
void Mesh::ProblemGenerator(Fluid *pfl, Field *pfd, ParameterInput *pin)
{
  // Prepare index bounds
  MeshBlock *pb = pfl->pmy_block;
  int il = pb->is - NGHOST;
  int iu = pb->ie + NGHOST;
  int jl = pb->js;
  int ju = pb->je;
  if (pb->block_size.nx2 > 1)
  {
    jl -= (NGHOST);
    ju += (NGHOST);
  }
  int kl = pb->ks;
  int ku = pb->ke;
  if (pb->block_size.nx3 > 1)
  {
    kl -= (NGHOST);
    ku += (NGHOST);
  }

  // Get mass and spin of black hole
  m = pb->pcoord->GetMass();
  a = pb->pcoord->GetSpin();

  // Get ratio of specific heats
  gamma_adi = pfl->pf_eos->GetGamma();

  // Read other properties
  k_adi = pin->GetReal("problem", "k_adi");
  r_edge = pin->GetReal("problem", "r_edge");
  r_peak = pin->GetReal("problem", "r_peak");
  l = pin->GetReal("problem", "l");
  rho_max = pin->GetReal("problem", "rho_max");
  rho_min = pin->GetReal("problem", "rho_min");
  rho_pow = pin->GetReal("problem", "rho_pow");
  u_min = pin->GetReal("problem", "u_min");
  u_pow = pin->GetReal("problem", "u_pow");

  // Reset l if valid r_peak given
  if (r_peak >= 0.0)
    reset_l_from_r_peak();

  // Prepare to keep track of which cells are in the torus for normalization purposes
  Real rho_peak = 0.0;
  AthenaArray<bool> in_torus;
  in_torus.NewAthenaArray(ku+1, ju+1, iu+1);

  // Initialize primitive values
  Real log_h_edge = log_h_aux(r_edge, 1.0);
  for (int k = kl; k <= ku; k++)
    for (int j = jl; j <= ju; j++)
      for (int i = il; i <= iu; i++)
      {
        // Get Boyer-Lindquist coordinates of cell
        Real r, theta, phi;
        pb->pcoord->GetBoyerLindquistCoordinates(k, j, i, &r, &theta, &phi);
        Real sin_theta = std::sin(theta);
        Real sin_sq_theta = SQR(sin_theta);
        Real cos_sq_theta = 1.0 - sin_sq_theta;

        // Determine if we are in the torus
        Real log_h;
        in_torus(k,j,i) = false;
        if (r >= r_edge)
        {
          log_h = log_h_aux(r, sin_sq_theta) - log_h_edge;  // (FM 3.6)
          if (log_h >= 0.0)
            in_torus(k,j,i) = true;
        }

        // Calculate thermodynamic quantities
        Real rho, pgas;
        if (in_torus(k,j,i))
        {
          Real pgas_over_rho = (gamma_adi-1.0)/gamma_adi * (std::exp(log_h)-1);
          rho = std::pow(pgas_over_rho/k_adi, 1.0/(gamma_adi-1.0));
          pgas = pgas_over_rho * rho;
          rho_peak = std::max(rho_peak, rho);
        }
        else
        {
          //rho = rho_min * std::pow(r/r_edge, rho_pow);
          //Real u = u_min * std::pow(r/r_edge, u_pow);
          rho = rho_min;
          Real u = u_min;
          pgas = (gamma_adi-1.0) * u;
        }

        // Calculate velocity
        // Note: The formula for u^3 as a function of u_{(\phi)} is tedious to derive,
        //     but this matches the formula used in Harm (init.c).
        Real delta = SQR(r) - 2.0*m*r + SQR(a);            // \Delta
        Real sigma = SQR(r) + SQR(a)*cos_sq_theta;         // \Sigma
        Real aa = SQR(SQR(r)+SQR(a))
            - delta*SQR(a)*sin_sq_theta;                   // A
        Real exp_2nu = sigma * delta / aa;                 // \exp(2\nu) (FM 3.5)
        Real exp_2psi = aa / sigma * sin_sq_theta;         // \exp(2\psi) (FM 3.5)
        Real exp_neg2chi = exp_2nu / exp_2psi;             // \exp(-2\chi) (cf. FM 2.15)
        Real u_phi_proj_a = 1.0 + 4.0*SQR(l)*exp_neg2chi;
        Real u_phi_proj_b = -1.0
            + std::sqrt(u_phi_proj_a);
        Real u_phi_proj = std::sqrt(0.5 * u_phi_proj_b);   // (FM 3.3)
        Real u_3 = std::sqrt(aa/sigma) * sin_theta
            * u_phi_proj;                                  // (FM 2.12, F 2.5, FM 3.5)
        Real u3_a = (1.0+SQR(u_phi_proj))
            / (aa*sigma*delta);
        Real u3_b = 2.0*m*a*r * std::sqrt(u3_a);
        Real u3_c = std::sqrt(sigma/aa) / sin_theta;
        Real u3 = u3_b + u3_c * u_phi_proj;
        Real g_00 = -(1.0 - 2.0*m*r/sigma);
        Real g_03 = -2.0*m*a*r/sigma * sin_sq_theta;
        Real g_33 = (sigma + (1.0 + 2.0*m*r/sigma)
            * SQR(a) * sin_sq_theta) * sin_sq_theta;
        Real u0_a = (SQR(g_03) - g_00*g_33) * SQR(u3);
        Real u0_b = std::sqrt(u0_a - g_00);
        Real u0 = -1.0/g_00 * (g_03*u3 + u0_b);

        // Convert velocity back to preferred coordinate system
        Real u0_pref, u1_pref, u2_pref, u3_pref;
        pb->pcoord->TransformVectorCell(u0, 0.0, 0.0, u3, k, j, i,
            &u0_pref, &u1_pref, &u2_pref, &u3_pref);
        Real v3 = u3_pref/u0_pref;

        // Set primitive values
        set_state(rho, pgas, 0.0, 0.0, v3, k, j, i, pfl->w, pfl->w1);
      }

  // Normalize density and pressure
  if (rho_max > 0.0)
    for (int k = kl; k <= ku; ++k)
      for (int j = jl; j <= ju; ++j)
        for (int i = il; i <= iu; ++i)
          if (in_torus(k,j,i))
          {
            pfl->w(IDN,k,j,i) /= rho_peak;
            pfl->w1(IDN,k,j,i) /= rho_peak;
            pfl->w(IEN,k,j,i) /= rho_peak;
            pfl->w1(IEN,k,j,i) /= rho_peak;
            // TODO: better way to induce splash and crash
            //w(IM3,k,j,i) /= 2.0;
          }
  in_torus.DeleteAthenaArray();

  // Initialize conserved values
  // TODO: allow for magnetic fields to be nonzero
  AthenaArray<Real> b;
  b.NewAthenaArray(ku, ju, iu);
  pb->pcoord->PrimToCons(pfl->w, b, gamma_adi/(gamma_adi-1.0), pfl->u);
  b.DeleteAthenaArray();

  // Enroll boundary functions
  // TODO enroll field boundary conditions
  pb->pbval->EnrollFluidBoundaryFunction(inner_x1, FixedInner);
  pb->pbval->EnrollFluidBoundaryFunction(outer_x1, FixedOuter);
  pb->pbval->EnrollFluidBoundaryFunction(inner_x2, FixedTop);
  pb->pbval->EnrollFluidBoundaryFunction(outer_x2, FixedBottom);
  return;
}

<<<<<<< HEAD
// Inner boundary condition
// Inputs:
//   pmb: pointer to block
// Outputs:
//   cons: conserved quantities set along inner x1-boundary
void FixedInner(MeshBlock *pmb, AthenaArray<Real> &cons)
{
  // Extract boundary indices
  int il = pmb->is - NGHOST;
  int iu = pmb->is - 1;
  int jl = pmb->js;
  int ju = pmb->je;
  int kl = pmb->ks;
  int ku = pmb->ke;

  // Get ratio of specific heats
  const Real gamma_adi = pmb->pfluid->pf_eos->GetGamma();

  // Set conserved values
  for (int k = kl; k <= ku; k++)
    for (int j = jl; j <= ju; j++)
      for (int i = il; i <= iu; i++)
        set_conserved_cell(pmb, gamma_adi, k, j, i, cons);
  return;
}

// Outer boundary condition
// Inputs:
//   pmb: pointer to block
// Outputs:
//   cons: conserved quantities set along outer x1-boundary
// Notes:
//   references Hawley, Smarr, & Wilson 1984, ApJ 277 296 (HSW)
// TODO: only works in Schwarzschild (assumed metric)
void FixedOuter(MeshBlock *pmb, AthenaArray<Real> &cons)
{
  // Extract boundary indices
  int il = pmb->ie + 1;
  int iu = pmb->ie + NGHOST;
  int jl = pmb->js;
  int ju = pmb->je;
  int kl = pmb->ks;
  int ku = pmb->ke;

  // Get ratio of specific heats
  const Real gamma_adi = pmb->pfluid->pf_eos->GetGamma();

  // Set conserved values
  for (int k = kl; k <= ku; k++)
    for (int j = jl; j <= ju; j++)
      for (int i = il; i <= iu; i++)
        set_conserved_cell(pmb, gamma_adi, k, j, i, cons);
  return;
}

// Top boundary condition
// Inputs:
//   pmb: pointer to block
// Outputs:
//   cons: conserved quantities set along inner x1-boundary
// Notes:
//   references Hawley, Smarr, & Wilson 1984, ApJ 277 296 (HSW)
// TODO: only works in Schwarzschild (assumed metric)
void FixedTop(MeshBlock *pmb, AthenaArray<Real> &cons)
{
  // Extract boundary indices
  int il = pmb->is;
  int iu = pmb->ie;
  int jl = pmb->js - NGHOST;
  int ju = pmb->js - 1;
  int kl = pmb->ks;
  int ku = pmb->ke;

  // Get ratio of specific heats
  const Real gamma_adi = pmb->pfluid->pf_eos->GetGamma();

  // Set conserved values
  for (int k = kl; k <= ku; k++)
    for (int j = jl; j <= ju; j++)
      for (int i = il; i <= iu; i++)
        set_conserved_cell(pmb, gamma_adi, k, j, i, cons);
  return;
}

// Bottom boundary condition
// Inputs:
//   pmb: pointer to block
// Outputs:
//   cons: conserved quantities set along inner x1-boundary
// Notes:
//   references Hawley, Smarr, & Wilson 1984, ApJ 277 296 (HSW)
// TODO: only works in Schwarzschild (assumed metric)
void FixedBottom(MeshBlock *pmb, AthenaArray<Real> &cons)
{
  // Extract boundary indices
  int il = pmb->is;
  int iu = pmb->ie;
  int jl = pmb->je + 1;
  int ju = pmb->je + NGHOST;
  int kl = pmb->ks;
  int ku = pmb->ke;

  // Get ratio of specific heats
  const Real gamma_adi = pmb->pfluid->pf_eos->GetGamma();

  // Set conserved values
  for (int k = kl; k <= ku; k++)
    for (int j = jl; j <= ju; j++)
      for (int i = il; i <= iu; i++)
        set_conserved_cell(pmb, gamma_adi, k, j, i, cons);
  return;
}
=======
//// Inner boundary condition
//// Inputs:
////   pmb: pointer to block
//// Outputs:
////   cons: conserved quantities set along inner x1-boundary
//// Notes:
////   references Hawley, Smarr, & Wilson 1984, ApJ 277 296 (HSW)
//// TODO: only works in Schwarzschild (assumed metric)
//void FixedInner(MeshBlock *pmb, AthenaArray<Real> &cons,
//                int is, int ie, int js, int je, int ks, int ke)
//{
//  // Extract boundary indices
//  int il = is - NGHOST;
//  int iu = is;
//  int jl = js;
//  int ju = je;
//  int kl = ks;
//  int ku = ke;
//
//  // Set conserved values
//  Real r = pmb->x1v(iu);
//  Real d, e;
//  calculate_conserved(r, d, e);
//  for (int k = kl; k <= ku; k++)
//    for (int j = jl; j <= ju; j++)
//      for (int i = il; i <= iu; i++)
//      {
//        cons(IDN,k,j,i) = d;
//        cons(IEN,k,j,i) = e;
//        cons(IM1,k,j,i) = 0.0;
//        cons(IM2,k,j,i) = 0.0;
//        cons(IM3,k,j,i) = 0.0;
//      }
//  return;
//}
//
//// Outer boundary condition
//// Inputs:
////   pmb: pointer to block
//// Outputs:
////   cons: conserved quantities set along outer x1-boundary
//// Notes:
////   references Hawley, Smarr, & Wilson 1984, ApJ 277 296 (HSW)
//// TODO: only works in Schwarzschild (assumed metric)
//void FixedOuter(MeshBlock *pmb, AthenaArray<Real> &cons,
//                int is, int ie, int js, int je, int ks, int ke)
//{
//  // Extract boundary indices
//  int il = ie;
//  int iu = ie + NGHOST;
//  int jl = js;
//  int ju = je;
//  int kl = ks;
//  int ku = ke;
//
//  // Set conserved values
//  Real r = pmb->x1v(il);
//  Real d, e;
//  calculate_conserved(r, d, e);
//  for (int k = kl; k <= ku; k++)
//    for (int j = jl; j <= ju; j++)
//      for (int i = il; i <= iu; i++)
//      {
//        cons(IDN,k,j,i) = d;
//        cons(IEN,k,j,i) = e;
//        cons(IM1,k,j,i) = 0.0;
//        cons(IM2,k,j,i) = 0.0;
//        cons(IM3,k,j,i) = 0.0;
//      }
//  return;
//}
//
//// Top boundary condition
//// Inputs:
////   pmb: pointer to block
//// Outputs:
////   cons: conserved quantities set along inner x1-boundary
//// Notes:
////   references Hawley, Smarr, & Wilson 1984, ApJ 277 296 (HSW)
//// TODO: only works in Schwarzschild (assumed metric)
//void FixedTop(MeshBlock *pmb, AthenaArray<Real> &cons,
//                int is, int ie, int js, int je, int ks, int ke)
//{
//  // Extract boundary indices
//  int il = is;
//  int iu = ie;
//  int jl = js - NGHOST;
//  int ju = js;
//  int kl = ks;
//  int ku = ke;
//
//  // Set conserved values
//  for (int k = kl; k <= ku; k++)
//    for (int j = jl; j <= ju; j++)
//      for (int i = il; i <= iu; i++)
//      {
//        Real r = pmb->x1v(i);
//        Real d, e;
//        calculate_conserved(r, d, e);
//        cons(IDN,k,j,i) = d;
//        cons(IEN,k,j,i) = e;
//        cons(IM1,k,j,i) = 0.0;
//        cons(IM2,k,j,i) = 0.0;
//        cons(IM3,k,j,i) = 0.0;
//      }
//  return;
//}
//
//// Bottom boundary condition
//// Inputs:
////   pmb: pointer to block
//// Outputs:
////   cons: conserved quantities set along inner x1-boundary
//// Notes:
////   references Hawley, Smarr, & Wilson 1984, ApJ 277 296 (HSW)
//// TODO: only works in Schwarzschild (assumed metric)
//void FixedBottom(MeshBlock *pmb, AthenaArray<Real> &cons,
//                int is, int ie, int js, int je, int ks, int ke)
//{
//  // Extract boundary indices
//  int il = is;
//  int iu = ie;
//  int jl = je;
//  int ju = je + NGHOST;
//  int kl = ks;
//  int ku = ke;
//
//  // Set conserved values
//  for (int k = kl; k <= ku; k++)
//    for (int j = jl; j <= ju; j++)
//      for (int i = il; i <= iu; i++)
//      {
//        Real r = pmb->x1v(i);
//        Real d, e;
//        calculate_conserved(r, d, e);
//        cons(IDN,k,j,i) = d;
//        cons(IEN,k,j,i) = e;
//        cons(IM1,k,j,i) = 0.0;
//        cons(IM2,k,j,i) = 0.0;
//        cons(IM3,k,j,i) = 0.0;
//      }
//  return;
//}
>>>>>>> 859c6ef6

// Function for calculating angular momentum variable l
// Inputs: (none)
// Outputs:
//   sets global variable l = u^t u_\phi such that pressure maximum occurs at r_peak
// Notes:
//   beware many different definitions of l abound
//     this is *not* -u_phi/u_t
//   Harm has a similar function: lfish_calc() in init.c
//     Harm's function assumes M = 1 and that corotation is desired
//     it is equivalent to this, though seeing this requires much manipulation
//   implements (3.8) from Fishbone & Moncrief 1976, ApJ 207 962
//   assumes corotation
//   TODO: add counterrotation option
static void reset_l_from_r_peak()
{
  Real num = SQR(SQR(r_peak)) + SQR(a*r_peak) - 2.0*m*SQR(a)*r_peak
      - a*(SQR(r_peak)-SQR(a))*std::sqrt(m*r_peak);
  Real denom = SQR(r_peak) - 3.0*m*r_peak + 2.0*a*std::sqrt(m*r_peak);
  l = 1.0/r_peak * std::sqrt(m/r_peak) * num/denom;
  return;
}

// Function for helping to calculate enthalpy
// Inputs:
//   r: radial Boyer-Lindquist coordinate
//   sin_sq_theta: square of sine of polar Boyer-Lindquist coordinate
// Outputs:
//   returned value: log(h)
// Notes:
//   enthalpy defined here as h = p_gas/rho
//   references Fishbone & Moncrief 1976, ApJ 207 962 (FM)
//   implements first half of (FM 3.6)
static Real log_h_aux(Real r, Real sin_sq_theta)
{
  Real cos_sq_theta = 1.0 - sin_sq_theta;
  Real delta = SQR(r) - 2.0*m*r + SQR(a);                // \Delta
  Real sigma = SQR(r) + SQR(a)*cos_sq_theta;             // \Sigma
  Real aa = SQR(SQR(r)+SQR(a))
      - delta*SQR(a)*sin_sq_theta;                       // A
  Real exp_2nu = sigma * delta / aa;                     // \exp(2\nu) (FM 3.5)
  Real exp_2psi = aa / sigma * sin_sq_theta;             // \exp(2\psi) (FM 3.5)
  Real exp_neg2chi = exp_2nu / exp_2psi;                 // \exp(-2\chi) (cf. FM 2.15)
  Real omega = 2.0*m*a*r/aa;                             // \omega (FM 3.5)
  Real var_a = std::sqrt(1.0 + 4.0*SQR(l)*exp_neg2chi);
  Real var_b = 0.5 * std::log((1.0+var_a)
      / (sigma*delta/aa));
  Real var_c = -0.5 * var_a;
  Real var_d = -l * omega;
  return var_b + var_c + var_d;                          // (FM 3.4)
}

// Function for setting conserved variables in a cell given the primitives
// Inputs:
//   rho: density
//   pgas: gas pressure
//   v1,v2,v3: 3-velocity components
//   k,j,i: indices for cell to be set
// Outputs:
//   prim, prim_half: primitive values set
static void set_state(
    Real rho, Real pgas, Real v1, Real v2, Real v3, int k, int j, int i,
    AthenaArray<Real> &prim, AthenaArray<Real> &prim_half)
{
  prim(IDN,k,j,i) = prim_half(IDN,k,j,i) = rho;
  prim(IEN,k,j,i) = prim_half(IEN,k,j,i) = pgas;
  prim(IM1,k,j,i) = prim_half(IM1,k,j,i) = v1;
  prim(IM2,k,j,i) = prim_half(IM2,k,j,i) = v2;
  prim(IM3,k,j,i) = prim_half(IM3,k,j,i) = v3;
  return;
}

// Function for setting boundary conserved quantities in a given cell
// Inputs:
//   pmb: pointer to block
//   gamma_adi: ratio of specific heats \Gamma
//   k,j,i: indices of cell in which conserved quantities are to be set
// Outputs:
//   cons: conserved quantities set in desired cell
// Notes:
//   first implements same procedure as ProblemGenerator()
//   then converts primitive to conserved values
//   references Fishbone & Moncrief 1976, ApJ 207 962 (FM)
//              Fishbone 1977, ApJ 215 323 (F)
//   TODO: update for MHD
//   TODO: investigate way of storing desired values rather than recomputing them
static void set_conserved_cell(MeshBlock *pmb, Real gamma_adi, int k, int j, int i,
    AthenaArray<Real> &cons)
{
  // Get Boyer-Lindquist coordinates of cell
  Real r, theta, phi;
  pmb->pcoord->GetBoyerLindquistCoordinates(k, j, i, &r, &theta, &phi);
  Real sin_theta = std::sin(theta);
  Real sin_sq_theta = SQR(sin_theta);
  Real cos_sq_theta = 1.0 - sin_sq_theta;

  // Calculate thermodynamic quantities
  //Real rho = rho_min * std::pow(r/r_edge, rho_pow);
  //Real u = u_min * std::pow(r/r_edge, u_pow);
  Real rho = rho_min;
  Real u = u_min;
  Real pgas = (gamma_adi-1.0) * u;

  // Calculate velocity
  Real delta = SQR(r) - 2.0*m*r + SQR(a);            // \Delta
  Real sigma = SQR(r) + SQR(a)*cos_sq_theta;         // \Sigma
  Real aa = SQR(SQR(r)+SQR(a))
      - delta*SQR(a)*sin_sq_theta;                   // A
  Real exp_2nu = sigma * delta / aa;                 // \exp(2\nu) (FM 3.5)
  Real exp_2psi = aa / sigma * sin_sq_theta;         // \exp(2\psi) (FM 3.5)
  Real exp_neg2chi = exp_2nu / exp_2psi;             // \exp(-2\chi) (cf. FM 2.15)
  Real u_phi_proj_a = 1.0 + 4.0*SQR(l)*exp_neg2chi;
  Real u_phi_proj_b = -1.0
      + std::sqrt(u_phi_proj_a);
  Real u_phi_proj = std::sqrt(0.5 * u_phi_proj_b);   // (FM 3.3)
  Real u_3 = std::sqrt(aa/sigma) * sin_theta
      * u_phi_proj;                                  // (FM 2.12, F 2.5, FM 3.5)
  Real u3_a = (1.0+SQR(u_phi_proj))
      / (aa*sigma*delta);
  Real u3_b = 2.0*m*a*r * std::sqrt(u3_a);
  Real u3_c = std::sqrt(sigma/aa) / sin_theta;
  Real u3 = u3_b + u3_c * u_phi_proj;
  Real g_00 = -(1.0 - 2.0*m*r/sigma);
  Real g_03 = -2.0*m*a*r/sigma * sin_sq_theta;
  Real g_33 = (sigma + (1.0 + 2.0*m*r/sigma)
      * SQR(a) * sin_sq_theta) * sin_sq_theta;
  Real u0_a = (SQR(g_03) - g_00*g_33) * SQR(u3);
  Real u0_b = std::sqrt(u0_a - g_00);
  Real u0 = -1.0/g_00 * (g_03*u3 + u0_b);

  // Convert velocity back to preferred coordinate system
  Real u0_pref, u1_pref, u2_pref, u3_pref;
  Real u_0_pref, u_1_pref, u_2_pref, u_3_pref;
  pmb->pcoord->TransformVectorCell(u0, 0.0, 0.0, u3, k, j, i,
      &u0_pref, &u1_pref, &u2_pref, &u3_pref);
  pmb->pcoord->LowerVectorCell(u0_pref, u1_pref, u2_pref, u3_pref, k, j, i,
      &u_0_pref, &u_1_pref, &u_2_pref, &u_3_pref);

  // Set conserved values
  Real gamma_adi_red = gamma_adi/(gamma_adi-1.0);
  Real w = rho + gamma_adi_red * pgas;
  Real ptot = pgas;
  cons(IDN,k,j,i) = rho * u0_pref;
  cons(IEN,k,j,i) = w * u0_pref * u_0_pref + ptot;
  cons(IM1,k,j,i) = w * u0_pref * u_1_pref;
  cons(IM2,k,j,i) = w * u0_pref * u_2_pref;
  cons(IM3,k,j,i) = w * u0_pref * u_3_pref;
  return;
}<|MERGE_RESOLUTION|>--- conflicted
+++ resolved
@@ -17,21 +17,14 @@
 #include "../fluid/eos/eos.hpp"            // FluidEqnOfState
 
 // Declarations
-<<<<<<< HEAD
-void FixedInner(MeshBlock *pmb, AthenaArray<Real> &cons);
-void FixedOuter(MeshBlock *pmb, AthenaArray<Real> &cons);
-void FixedTop(MeshBlock *pmb, AthenaArray<Real> &cons);
-void FixedBottom(MeshBlock *pmb, AthenaArray<Real> &cons);
-=======
-//void FixedInner(MeshBlock *pmb, AthenaArray<Real> &cons,
-//                int is, int ie, int js, int je, int ks, int ke);
-//void FixedOuter(MeshBlock *pmb, AthenaArray<Real> &cons,
-//                int is, int ie, int js, int je, int ks, int ke);
-//void FixedTop(MeshBlock *pmb, AthenaArray<Real> &cons,
-//                int is, int ie, int js, int je, int ks, int ke);
-//void FixedBottom(MeshBlock *pmb, AthenaArray<Real> &cons,
-//                int is, int ie, int js, int je, int ks, int ke);
->>>>>>> 859c6ef6
+void FixedInner(MeshBlock *pmb, AthenaArray<Real> &cons,
+                int is, int ie, int js, int je, int ks, int ke);
+void FixedOuter(MeshBlock *pmb, AthenaArray<Real> &cons,
+                int is, int ie, int js, int je, int ks, int ke);
+void FixedTop(MeshBlock *pmb, AthenaArray<Real> &cons,
+                int is, int ie, int js, int je, int ks, int ke);
+void FixedBottom(MeshBlock *pmb, AthenaArray<Real> &cons,
+                int is, int ie, int js, int je, int ks, int ke);
 static void reset_l_from_r_peak();
 static Real log_h_aux(Real r, Real sin_sq_theta);
 static void set_state(
@@ -219,264 +212,149 @@
   return;
 }
 
-<<<<<<< HEAD
 // Inner boundary condition
 // Inputs:
 //   pmb: pointer to block
 // Outputs:
 //   cons: conserved quantities set along inner x1-boundary
-void FixedInner(MeshBlock *pmb, AthenaArray<Real> &cons)
+// Notes:
+//   references Hawley, Smarr, & Wilson 1984, ApJ 277 296 (HSW)
+// TODO: only works in Schwarzschild (assumed metric)
+void FixedInner(MeshBlock *pmb, AthenaArray<Real> &cons,
+                int is, int ie, int js, int je, int ks, int ke)
 {
   // Extract boundary indices
-  int il = pmb->is - NGHOST;
-  int iu = pmb->is - 1;
-  int jl = pmb->js;
-  int ju = pmb->je;
-  int kl = pmb->ks;
-  int ku = pmb->ke;
-
-  // Get ratio of specific heats
-  const Real gamma_adi = pmb->pfluid->pf_eos->GetGamma();
+  int il = is - NGHOST;
+  int iu = is;
+  int jl = js;
+  int ju = je;
+  int kl = ks;
+  int ku = ke;
+
+  // Set conserved values
+  Real r = pmb->x1v(iu);
+  Real d, e;
+  calculate_conserved(r, d, e);
+  for (int k = kl; k <= ku; k++)
+    for (int j = jl; j <= ju; j++)
+      for (int i = il; i <= iu; i++)
+      {
+        cons(IDN,k,j,i) = d;
+        cons(IEN,k,j,i) = e;
+        cons(IM1,k,j,i) = 0.0;
+        cons(IM2,k,j,i) = 0.0;
+        cons(IM3,k,j,i) = 0.0;
+      }
+  return;
+}
+
+// Outer boundary condition
+// Inputs:
+//   pmb: pointer to block
+// Outputs:
+//   cons: conserved quantities set along outer x1-boundary
+// Notes:
+//   references Hawley, Smarr, & Wilson 1984, ApJ 277 296 (HSW)
+// TODO: only works in Schwarzschild (assumed metric)
+void FixedOuter(MeshBlock *pmb, AthenaArray<Real> &cons,
+                int is, int ie, int js, int je, int ks, int ke)
+{
+  // Extract boundary indices
+  int il = ie;
+  int iu = ie + NGHOST;
+  int jl = js;
+  int ju = je;
+  int kl = ks;
+  int ku = ke;
+
+  // Set conserved values
+  Real r = pmb->x1v(il);
+  Real d, e;
+  calculate_conserved(r, d, e);
+  for (int k = kl; k <= ku; k++)
+    for (int j = jl; j <= ju; j++)
+      for (int i = il; i <= iu; i++)
+      {
+        cons(IDN,k,j,i) = d;
+        cons(IEN,k,j,i) = e;
+        cons(IM1,k,j,i) = 0.0;
+        cons(IM2,k,j,i) = 0.0;
+        cons(IM3,k,j,i) = 0.0;
+      }
+  return;
+}
+
+// Top boundary condition
+// Inputs:
+//   pmb: pointer to block
+// Outputs:
+//   cons: conserved quantities set along inner x1-boundary
+// Notes:
+//   references Hawley, Smarr, & Wilson 1984, ApJ 277 296 (HSW)
+// TODO: only works in Schwarzschild (assumed metric)
+void FixedTop(MeshBlock *pmb, AthenaArray<Real> &cons,
+              int is, int ie, int js, int je, int ks, int ke)
+{
+  // Extract boundary indices
+  int il = is;
+  int iu = ie;
+  int jl = js - NGHOST;
+  int ju = js;
+  int kl = ks;
+  int ku = ke;
 
   // Set conserved values
   for (int k = kl; k <= ku; k++)
     for (int j = jl; j <= ju; j++)
       for (int i = il; i <= iu; i++)
-        set_conserved_cell(pmb, gamma_adi, k, j, i, cons);
-  return;
-}
-
-// Outer boundary condition
+      {
+        Real r = pmb->x1v(i);
+        Real d, e;
+        calculate_conserved(r, d, e);
+        cons(IDN,k,j,i) = d;
+        cons(IEN,k,j,i) = e;
+        cons(IM1,k,j,i) = 0.0;
+        cons(IM2,k,j,i) = 0.0;
+        cons(IM3,k,j,i) = 0.0;
+      }
+  return;
+}
+
+// Bottom boundary condition
 // Inputs:
 //   pmb: pointer to block
 // Outputs:
-//   cons: conserved quantities set along outer x1-boundary
+//   cons: conserved quantities set along inner x1-boundary
 // Notes:
 //   references Hawley, Smarr, & Wilson 1984, ApJ 277 296 (HSW)
 // TODO: only works in Schwarzschild (assumed metric)
-void FixedOuter(MeshBlock *pmb, AthenaArray<Real> &cons)
+void FixedBottom(MeshBlock *pmb, AthenaArray<Real> &cons,
+                 int is, int ie, int js, int je, int ks, int ke)
 {
   // Extract boundary indices
-  int il = pmb->ie + 1;
-  int iu = pmb->ie + NGHOST;
-  int jl = pmb->js;
-  int ju = pmb->je;
-  int kl = pmb->ks;
-  int ku = pmb->ke;
-
-  // Get ratio of specific heats
-  const Real gamma_adi = pmb->pfluid->pf_eos->GetGamma();
+  int il = is;
+  int iu = ie;
+  int jl = je;
+  int ju = je + NGHOST;
+  int kl = ks;
+  int ku = ke;
 
   // Set conserved values
   for (int k = kl; k <= ku; k++)
     for (int j = jl; j <= ju; j++)
       for (int i = il; i <= iu; i++)
-        set_conserved_cell(pmb, gamma_adi, k, j, i, cons);
-  return;
-}
-
-// Top boundary condition
-// Inputs:
-//   pmb: pointer to block
-// Outputs:
-//   cons: conserved quantities set along inner x1-boundary
-// Notes:
-//   references Hawley, Smarr, & Wilson 1984, ApJ 277 296 (HSW)
-// TODO: only works in Schwarzschild (assumed metric)
-void FixedTop(MeshBlock *pmb, AthenaArray<Real> &cons)
-{
-  // Extract boundary indices
-  int il = pmb->is;
-  int iu = pmb->ie;
-  int jl = pmb->js - NGHOST;
-  int ju = pmb->js - 1;
-  int kl = pmb->ks;
-  int ku = pmb->ke;
-
-  // Get ratio of specific heats
-  const Real gamma_adi = pmb->pfluid->pf_eos->GetGamma();
-
-  // Set conserved values
-  for (int k = kl; k <= ku; k++)
-    for (int j = jl; j <= ju; j++)
-      for (int i = il; i <= iu; i++)
-        set_conserved_cell(pmb, gamma_adi, k, j, i, cons);
-  return;
-}
-
-// Bottom boundary condition
-// Inputs:
-//   pmb: pointer to block
-// Outputs:
-//   cons: conserved quantities set along inner x1-boundary
-// Notes:
-//   references Hawley, Smarr, & Wilson 1984, ApJ 277 296 (HSW)
-// TODO: only works in Schwarzschild (assumed metric)
-void FixedBottom(MeshBlock *pmb, AthenaArray<Real> &cons)
-{
-  // Extract boundary indices
-  int il = pmb->is;
-  int iu = pmb->ie;
-  int jl = pmb->je + 1;
-  int ju = pmb->je + NGHOST;
-  int kl = pmb->ks;
-  int ku = pmb->ke;
-
-  // Get ratio of specific heats
-  const Real gamma_adi = pmb->pfluid->pf_eos->GetGamma();
-
-  // Set conserved values
-  for (int k = kl; k <= ku; k++)
-    for (int j = jl; j <= ju; j++)
-      for (int i = il; i <= iu; i++)
-        set_conserved_cell(pmb, gamma_adi, k, j, i, cons);
-  return;
-}
-=======
-//// Inner boundary condition
-//// Inputs:
-////   pmb: pointer to block
-//// Outputs:
-////   cons: conserved quantities set along inner x1-boundary
-//// Notes:
-////   references Hawley, Smarr, & Wilson 1984, ApJ 277 296 (HSW)
-//// TODO: only works in Schwarzschild (assumed metric)
-//void FixedInner(MeshBlock *pmb, AthenaArray<Real> &cons,
-//                int is, int ie, int js, int je, int ks, int ke)
-//{
-//  // Extract boundary indices
-//  int il = is - NGHOST;
-//  int iu = is;
-//  int jl = js;
-//  int ju = je;
-//  int kl = ks;
-//  int ku = ke;
-//
-//  // Set conserved values
-//  Real r = pmb->x1v(iu);
-//  Real d, e;
-//  calculate_conserved(r, d, e);
-//  for (int k = kl; k <= ku; k++)
-//    for (int j = jl; j <= ju; j++)
-//      for (int i = il; i <= iu; i++)
-//      {
-//        cons(IDN,k,j,i) = d;
-//        cons(IEN,k,j,i) = e;
-//        cons(IM1,k,j,i) = 0.0;
-//        cons(IM2,k,j,i) = 0.0;
-//        cons(IM3,k,j,i) = 0.0;
-//      }
-//  return;
-//}
-//
-//// Outer boundary condition
-//// Inputs:
-////   pmb: pointer to block
-//// Outputs:
-////   cons: conserved quantities set along outer x1-boundary
-//// Notes:
-////   references Hawley, Smarr, & Wilson 1984, ApJ 277 296 (HSW)
-//// TODO: only works in Schwarzschild (assumed metric)
-//void FixedOuter(MeshBlock *pmb, AthenaArray<Real> &cons,
-//                int is, int ie, int js, int je, int ks, int ke)
-//{
-//  // Extract boundary indices
-//  int il = ie;
-//  int iu = ie + NGHOST;
-//  int jl = js;
-//  int ju = je;
-//  int kl = ks;
-//  int ku = ke;
-//
-//  // Set conserved values
-//  Real r = pmb->x1v(il);
-//  Real d, e;
-//  calculate_conserved(r, d, e);
-//  for (int k = kl; k <= ku; k++)
-//    for (int j = jl; j <= ju; j++)
-//      for (int i = il; i <= iu; i++)
-//      {
-//        cons(IDN,k,j,i) = d;
-//        cons(IEN,k,j,i) = e;
-//        cons(IM1,k,j,i) = 0.0;
-//        cons(IM2,k,j,i) = 0.0;
-//        cons(IM3,k,j,i) = 0.0;
-//      }
-//  return;
-//}
-//
-//// Top boundary condition
-//// Inputs:
-////   pmb: pointer to block
-//// Outputs:
-////   cons: conserved quantities set along inner x1-boundary
-//// Notes:
-////   references Hawley, Smarr, & Wilson 1984, ApJ 277 296 (HSW)
-//// TODO: only works in Schwarzschild (assumed metric)
-//void FixedTop(MeshBlock *pmb, AthenaArray<Real> &cons,
-//                int is, int ie, int js, int je, int ks, int ke)
-//{
-//  // Extract boundary indices
-//  int il = is;
-//  int iu = ie;
-//  int jl = js - NGHOST;
-//  int ju = js;
-//  int kl = ks;
-//  int ku = ke;
-//
-//  // Set conserved values
-//  for (int k = kl; k <= ku; k++)
-//    for (int j = jl; j <= ju; j++)
-//      for (int i = il; i <= iu; i++)
-//      {
-//        Real r = pmb->x1v(i);
-//        Real d, e;
-//        calculate_conserved(r, d, e);
-//        cons(IDN,k,j,i) = d;
-//        cons(IEN,k,j,i) = e;
-//        cons(IM1,k,j,i) = 0.0;
-//        cons(IM2,k,j,i) = 0.0;
-//        cons(IM3,k,j,i) = 0.0;
-//      }
-//  return;
-//}
-//
-//// Bottom boundary condition
-//// Inputs:
-////   pmb: pointer to block
-//// Outputs:
-////   cons: conserved quantities set along inner x1-boundary
-//// Notes:
-////   references Hawley, Smarr, & Wilson 1984, ApJ 277 296 (HSW)
-//// TODO: only works in Schwarzschild (assumed metric)
-//void FixedBottom(MeshBlock *pmb, AthenaArray<Real> &cons,
-//                int is, int ie, int js, int je, int ks, int ke)
-//{
-//  // Extract boundary indices
-//  int il = is;
-//  int iu = ie;
-//  int jl = je;
-//  int ju = je + NGHOST;
-//  int kl = ks;
-//  int ku = ke;
-//
-//  // Set conserved values
-//  for (int k = kl; k <= ku; k++)
-//    for (int j = jl; j <= ju; j++)
-//      for (int i = il; i <= iu; i++)
-//      {
-//        Real r = pmb->x1v(i);
-//        Real d, e;
-//        calculate_conserved(r, d, e);
-//        cons(IDN,k,j,i) = d;
-//        cons(IEN,k,j,i) = e;
-//        cons(IM1,k,j,i) = 0.0;
-//        cons(IM2,k,j,i) = 0.0;
-//        cons(IM3,k,j,i) = 0.0;
-//      }
-//  return;
-//}
->>>>>>> 859c6ef6
+      {
+        Real r = pmb->x1v(i);
+        Real d, e;
+        calculate_conserved(r, d, e);
+        cons(IDN,k,j,i) = d;
+        cons(IEN,k,j,i) = e;
+        cons(IM1,k,j,i) = 0.0;
+        cons(IM2,k,j,i) = 0.0;
+        cons(IM3,k,j,i) = 0.0;
+      }
+  return;
+}
 
 // Function for calculating angular momentum variable l
 // Inputs: (none)
